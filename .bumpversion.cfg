--- conflicted
+++ resolved
@@ -1,9 +1,5 @@
 [bumpversion]
-<<<<<<< HEAD
-current_version = 3.1.3
-=======
-current_version = 3.2.0
->>>>>>> 04279a57
+current_version = 3.2.1
 commit = True
 tag = False
 
