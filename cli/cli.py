--- conflicted
+++ resolved
@@ -85,14 +85,7 @@
     if repository is None:
         _repository = _get_git_default_remote()
         if _commit_ref is None:
-<<<<<<< HEAD
-            _get_git_commit_ref_of_current_repository()
-=======
             _commit_ref = _get_git_commit_ref_of_current_repository()
-    # false-y value catches empty list / tuple as well
-    if not _script:
-        _script = ['main.py']
->>>>>>> 5ef4d478
 
         # Make the first argument (the script name) relative
         # to the git root and current directory
