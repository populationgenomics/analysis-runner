--- conflicted
+++ resolved
@@ -18,16 +18,10 @@
 # 11. similar lines
 # 12. import-error
 
-<<<<<<< HEAD
-disable=f-string-without-interpolation,inherit-non-class,too-few-public-methods,C0330,
-        C0326,fixme,logging-fstring-interpolation,line-too-long,too-many-statements,R0801,c-extension-no-member,
-        too-many-lines
-=======
-disable=f-string-without-interpolation,logging-fstring-interpolation,
-        inherit-non-class,too-few-public-methods,C0330,
-        C0326,fixme,line-too-long,too-many-statements,too-many-lines,
-        R0801,import-error
->>>>>>> 0c698d81
+disable=f-string-without-interpolation,logging-fstring-interpolation,inherit-non-class,
+            too-few-public-methods,C0330,C0326,fixme,line-too-long,too-many-statements,
+            too-many-lines,R0801,import-error,c-extension-no-member,
+
 
 # Overriding variable name patterns to allow short 1- or 2-letter variables
 attr-rgx=[a-z_][a-z0-9_]{0,30}$
