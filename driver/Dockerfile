--- conflicted
+++ resolved
@@ -19,22 +19,14 @@
         bokeh \
         cpg-utils \
         phantomjs \
-<<<<<<< HEAD
-        r-argparser && \
-=======
         r-argparser \
->>>>>>> 1e8502c9
         r-base=4.1.1 \
         r-essentials \
         r-tidyverse \
         sample-metadata=3.5.0 \
         selenium \
         skopeo \
-<<<<<<< HEAD
-        statsmodels \
-=======
         statsmodels && \
->>>>>>> 1e8502c9
     rm -r /root/micromamba/pkgs && \
     # hailctl dataproc uses gcloud beta dataproc.
     gcloud -q components install beta