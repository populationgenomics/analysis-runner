"""Helper functions to run Hail Query scripts on Dataproc from Hail Batch."""

import os
import json
import re
import uuid
from typing import Optional, List, Dict
import hailtop.batch as hb
from analysis_runner.git import (
    get_git_default_remote,
    get_git_commit_ref_of_current_repository,
    get_relative_script_path_from_git_root,
    get_repo_name_from_remote,
)

DATAPROC_IMAGE = (
    'australia-southeast1-docker.pkg.dev/analysis-runner/images/dataproc:hail-0.2.73'
)
GCLOUD_AUTH = 'gcloud -q auth activate-service-account --key-file=/gsa-key/key.json'
GCLOUD_PROJECT = f'gcloud config set project {os.getenv("DATASET_GCP_PROJECT")}'
DATAPROC_REGION = 'gcloud config set dataproc/region australia-southeast1'
PYFILES_DIR = '/tmp/pyfiles'
PYFILES_ZIP = 'pyfiles.zip'


def hail_dataproc_job(
    batch: hb.Batch,
    script: str,
    *,
    max_age: str,
    num_workers: int = 2,
    num_secondary_workers: int = 0,
<<<<<<< HEAD
    labels: Optional[Dict[str, str]] = {'compute_category': 'dataproc'},
=======
    worker_machine_type: Optional[str] = None,  # e.g. 'n1-highmem-8'
>>>>>>> 3b02ba79
    worker_boot_disk_size: Optional[int] = None,  # in GB
    secondary_worker_boot_disk_size: Optional[int] = None,  # in GB
    packages: Optional[List[str]] = None,
    pyfiles: Optional[List[str]] = None,
    init: Optional[List[str]] = None,
    vep: Optional[str] = None,
    requester_pays_allow_all: bool = True,
    depends_on: Optional[List[hb.batch.job.Job]] = None,
    job_name: Optional[str] = None,
    scopes: Optional[List[str]] = None,
) -> hb.batch.job.Job:
    """Returns a Batch job which starts a Dataproc cluster, submits a Hail
    Query script to it, and stops the cluster. See the `hailctl` tool for
    information on the keyword parameters. depends_on can be used to enforce
    dependencies for the new job."""

    cluster_name = f'dataproc-{uuid.uuid4().hex}'

    # Format labels
    labels_formatted = ','.join(f'{key}={value}' for key, value in labels.items())

    job_name_prefix = f'{job_name}: ' if job_name else ''
    start_job = batch.new_job(name=f'{job_name_prefix}start Dataproc cluster')
    if depends_on:
        for dependency in depends_on:
            start_job.depends_on(dependency)
    start_job.image(DATAPROC_IMAGE)
    start_job.command(GCLOUD_AUTH)
    start_job.command(GCLOUD_PROJECT)
    start_job.command(DATAPROC_REGION)

    # The spark-env property can be used to set environment variables in jobs that run
    # on the Dataproc cluster. We propagate some currently set environment variables
    # this way.
    spark_env = []
    for env_var in 'DATASET', 'ACCESS_LEVEL', 'OUTPUT':
        value = os.getenv(env_var)
        assert value, f'environment variable "{env_var}" is not set'
        spark_env.append(f'spark-env:{env_var}={value}')

    start_job_command = [
        'hailctl dataproc start',
        f'--service-account=dataproc-{os.getenv("ACCESS_LEVEL")}@{os.getenv("DATASET_GCP_PROJECT")}.iam.gserviceaccount.com',
        f'--max-age={max_age}',
        f'--num-workers={num_workers}',
        f'--num-secondary-workers={num_secondary_workers}',
        f'--properties="{",".join(spark_env)}"',
        f'--labels {labels_formatted}',
    ]
    if worker_machine_type:
        start_job_command.append(f'--worker-machine-type={worker_machine_type}')
    if worker_boot_disk_size:
        start_job_command.append(f'--worker-boot-disk-size={worker_boot_disk_size}')
    if secondary_worker_boot_disk_size:
        start_job_command.append(
            f'--secondary-worker-boot-disk-size={secondary_worker_boot_disk_size}'
        )
    if packages:
        start_job_command.append(f'--packages={",".join(packages)}')
    if init:
        start_job_command.append(f'--init={",".join(init)}')
    if vep:
        start_job_command.append(f'--vep={vep}')
    if requester_pays_allow_all:
        start_job_command.append(f'--requester-pays-allow-all')
    if scopes:
        start_job_command.append(f'--scopes={",".join(scopes)}')
    start_job_command.append(cluster_name)

    start_job.command(' '.join(start_job_command))

    main_job = batch.new_job(name=f'{job_name_prefix}main')
    main_job.depends_on(start_job)
    main_job.image(DATAPROC_IMAGE)
    main_job.command(GCLOUD_AUTH)
    main_job.command(GCLOUD_PROJECT)
    main_job.command(DATAPROC_REGION)

    # Clone the repository to pass scripts to the cluster.
    git_remote = get_git_default_remote()
    git_sha = get_git_commit_ref_of_current_repository()
    git_dir = get_relative_script_path_from_git_root('')
    repo_name = get_repo_name_from_remote(git_remote)

    main_job.command(f'git clone --recurse-submodules {git_remote} {repo_name}')
    main_job.command(f'cd {repo_name}')
    main_job.command(f'git checkout {git_sha}')
    main_job.command(f'git submodule update')
    main_job.command(f'cd ./{git_dir}')

    if pyfiles:
        main_job.command(f'mkdir {PYFILES_DIR}')
        main_job.command(f'cp -r {" ".join(pyfiles)} {PYFILES_DIR}')
        main_job.command(f'cd {PYFILES_DIR}')
        main_job.command(f'zip -r {PYFILES_ZIP} .')
        main_job.command(f'cd -')

    main_job.command(
        f'hailctl dataproc submit '
        + (f'--pyfiles {PYFILES_DIR}/{PYFILES_ZIP} ' if pyfiles else '')
        + f'{cluster_name} {script} '
    )

    stop_job = batch.new_job(name=f'{job_name_prefix}stop Dataproc cluster')
    stop_job.depends_on(main_job)
    stop_job.always_run()  # Always clean up.
    stop_job.image(DATAPROC_IMAGE)
    stop_job.command(GCLOUD_AUTH)
    stop_job.command(GCLOUD_PROJECT)
    stop_job.command(DATAPROC_REGION)
    stop_job.command(f'hailctl dataproc stop {cluster_name}')

    return stop_job<|MERGE_RESOLUTION|>--- conflicted
+++ resolved
@@ -30,11 +30,8 @@
     max_age: str,
     num_workers: int = 2,
     num_secondary_workers: int = 0,
-<<<<<<< HEAD
     labels: Optional[Dict[str, str]] = {'compute_category': 'dataproc'},
-=======
     worker_machine_type: Optional[str] = None,  # e.g. 'n1-highmem-8'
->>>>>>> 3b02ba79
     worker_boot_disk_size: Optional[int] = None,  # in GB
     secondary_worker_boot_disk_size: Optional[int] = None,  # in GB
     packages: Optional[List[str]] = None,
