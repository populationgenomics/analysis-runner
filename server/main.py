--- conflicted
+++ resolved
@@ -114,16 +114,14 @@
         job.env('HAIL_BUCKET', hail_bucket)
         job.env('HAIL_BILLING_PROJECT', dataset)
         job.env('DATASET_GCP_PROJECT', dataset_gcp_project)
-<<<<<<< HEAD
-        job.env('OUTPUT', output_dir)
+        
+        job.env('OUTPUT', output_suffix)
 
         if environment_variables:
             for env_var, value in environment_variables.items():
                 job.env(env_var, value)
 
-=======
-        job.env('OUTPUT', output_suffix)
->>>>>>> e2abb0e1
+
         if cwd:
             job.command(f'cd {quote(cwd)}')
 
