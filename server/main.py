--- conflicted
+++ resolved
@@ -37,67 +37,6 @@
     # When accessing a missing entry in the params dict, the resulting KeyError
     # exception gets translated to a Bad Request error in the try block below.
     params = await request.json()
-<<<<<<< HEAD
-    try:
-        server_config = get_server_config()
-        output_suffix = validate_output_dir(params['output'])
-        dataset = params['dataset']
-        check_dataset_and_group(server_config, dataset, email)
-        repo = params['repo']
-        environment_variables = params.get('environmentVariables')
-        check_allowed_repos(server_config, dataset, repo)
-
-        access_level = params['accessLevel']
-        hail_token = server_config[dataset].get(f'{access_level}Token')
-        if not hail_token:
-            raise web.HTTPBadRequest(reason=f'Invalid access level "{access_level}"')
-
-        hail_bucket = f'cpg-{dataset}-hail'
-        backend = hb.ServiceBackend(
-            billing_project=dataset,
-            bucket=hail_bucket,
-            token=hail_token,
-        )
-
-        commit = params['commit']
-        if not commit or commit == 'HEAD':
-            raise web.HTTPBadRequest(reason='Invalid commit parameter')
-
-        cwd = params['cwd']
-        script = params['script']
-        if not script:
-            raise web.HTTPBadRequest(reason='Invalid script parameter')
-
-        if not isinstance(script, list):
-            raise web.HTTPBadRequest(reason='Script parameter expects an array')
-
-        # This metadata dictionary gets stored in the metadata bucket, at the output_dir location.
-        hail_version = await _get_hail_version()
-        timestamp = datetime.datetime.now().astimezone().isoformat()
-        metadata = json.dumps(
-            get_analysis_runner_metadata(
-                timestamp=timestamp,
-                dataset=dataset,
-                user=email,
-                access_level=access_level,
-                repo=repo,
-                commit=commit,
-                script=' '.join(script),
-                description=params['description'],
-                output_suffix=output_suffix,
-                hailVersion=hail_version,
-                driver_image=DRIVER_IMAGE,
-                cwd=cwd,
-            )
-        )
-
-        # Publish the metadata to Pub/Sub. Wait for the result before running the batch.
-        publisher.publish(PUBSUB_TOPIC, metadata.encode('utf-8')).result()
-
-        user_name = email.split('@')[0]
-        batch_name = f'{user_name} {repo}:{commit}/{" ".join(script)}'
-=======
->>>>>>> 0764c21d
 
     server_config = get_server_config()
     output_suffix = validate_output_dir(params['output'])
@@ -105,6 +44,7 @@
     check_dataset_and_group(server_config, dataset, email)
     repo = params['repo']
     check_allowed_repos(server_config, dataset, repo)
+    environment_variables = params.get('environmentVariables')
 
     access_level = params['accessLevel']
     hail_token = server_config[dataset].get(f'{access_level}Token')
@@ -148,28 +88,10 @@
             driver_image=DRIVER_IMAGE,
             cwd=cwd,
         )
-<<<<<<< HEAD
-        job.env('HAIL_BUCKET', hail_bucket)
-        job.env('HAIL_BILLING_PROJECT', dataset)
-        job.env('DATASET_GCP_PROJECT', dataset_gcp_project)
-
-        job.env('OUTPUT', output_suffix)
-
-        if environment_variables:
-            for env_var_pair in environment_variables:
-                pair = env_var_pair.split('=')
-                env_var = pair[0]
-                value = pair[1]
-                job.env(env_var, value)
-
-        if cwd:
-            job.command(f'cd {quote(cwd)}')
-=======
     )
 
     # Publish the metadata to Pub/Sub. Wait for the result before running the batch.
     publisher.publish(PUBSUB_TOPIC, metadata.encode('utf-8')).result()
->>>>>>> 0764c21d
 
     user_name = email.split('@')[0]
     batch_name = f'{user_name} {repo}:{commit}/{" ".join(script)}'
@@ -193,6 +115,14 @@
     job.env('HAIL_BILLING_PROJECT', dataset)
     job.env('DATASET_GCP_PROJECT', dataset_gcp_project)
     job.env('OUTPUT', output_suffix)
+
+    if environment_variables:
+        for env_var_pair in environment_variables:
+            pair = env_var_pair.split('=')
+            env_var = pair[0]
+            value = pair[1]
+            job.env(env_var, value)
+
     if cwd:
         job.command(f'cd {quote(cwd)}')
 
