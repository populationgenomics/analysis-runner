black
bump2version
cloudpathlib[all]
coverage
cpg-utils>=4.12.1
pre-commit
pylint
<<<<<<< HEAD
toml
setuptools>=65.5.1 # not directly required, pinned by pip-audit to avoid a vulnerability
=======
pytest
toml
>>>>>>> 3a580cb8
<|MERGE_RESOLUTION|>--- conflicted
+++ resolved
@@ -5,10 +5,6 @@
 cpg-utils>=4.12.1
 pre-commit
 pylint
-<<<<<<< HEAD
-toml
-setuptools>=65.5.1 # not directly required, pinned by pip-audit to avoid a vulnerability
-=======
 pytest
 toml
->>>>>>> 3a580cb8
+setuptools>=65.5.1 # not directly required, pinned by pip-audit to avoid a vulnerability