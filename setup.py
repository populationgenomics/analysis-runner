#!/usr/bin/env python

"""
Setup script for the Python package.
"""

import setuptools

PKG = 'analysis-runner'


def read_file(filename: str) -> str:
    """Returns the full contents of the given file."""
    with open(filename, encoding='utf-8') as f:
        return f.read()


setuptools.setup(
    name=PKG,
    # This tag is automatically updated by bump2version
<<<<<<< HEAD
    version='3.1.3',
=======
    version='3.2.0',
>>>>>>> 04279a57
    description='Analysis runner to help make analysis results reproducible',
    long_description=read_file('README.md'),
    long_description_content_type='text/markdown',
    url=f'https://github.com/populationgenomics/{PKG}',
    license='MIT',
    packages=['analysis_runner'],
    include_package_data=True,
    zip_safe=False,
    install_requires=[
        'cloudpathlib[all]',
        'cpg-utils>=5.0.0',
        'hail',
        'requests',
        'tabulate',
    ],
    entry_points={
        'console_scripts': ['analysis-runner=analysis_runner.cli:main_from_args'],
    },
    keywords='bioinformatics',
    classifiers=[
        'Environment :: Console',
        'Intended Audience :: Science/Research',
        'License :: OSI Approved :: MIT License',
        'Natural Language :: English',
        'Operating System :: MacOS :: MacOS X',
        'Operating System :: POSIX',
        'Operating System :: Unix',
        'Programming Language :: Python',
        'Topic :: Scientific/Engineering',
        'Topic :: Scientific/Engineering :: Bio-Informatics',
    ],
)<|MERGE_RESOLUTION|>--- conflicted
+++ resolved
@@ -18,11 +18,7 @@
 setuptools.setup(
     name=PKG,
     # This tag is automatically updated by bump2version
-<<<<<<< HEAD
-    version='3.1.3',
-=======
-    version='3.2.0',
->>>>>>> 04279a57
+    version='3.2.1',
     description='Analysis runner to help make analysis results reproducible',
     long_description=read_file('README.md'),
     long_description_content_type='text/markdown',
