--- conflicted
+++ resolved
@@ -3,20 +3,9 @@
 """Demonstrates the use of the dataproc module."""
 import os
 
-<<<<<<< HEAD
-import hailtop.batch as hb
-from cpg_utils.hail_batch import get_config, remote_tmpdir
-
-from analysis_runner import dataproc
-
-QUERY_FILE_LOCATION = os.path.join(os.path.dirname(__file__), 'query.py')
-
-config = get_config()
-=======
 from cpg_utils.hail_batch import get_batch
 
 from analysis_runner import dataproc
->>>>>>> 17c5ec2f
 
 batch = get_batch(name='dataproc example')
 
@@ -30,18 +19,9 @@
     batch,
     max_age='1h',
     packages=['click', 'selenium'],
-<<<<<<< HEAD
-    init=[
-        'gs://cpg-common-main/hail_dataproc/2023-11-22-mfranklin-dev/install_common.sh'
-    ],
-    cluster_name='mfranklin-dataproc-test',
-)
-cluster.add_job(QUERY_FILE_LOCATION, job_name='example')
-=======
     cluster_name='My Cluster with max-age=1h',
 )
 cluster.add_job(QUERY_PATH, job_name='example')
->>>>>>> 17c5ec2f
 
 
 # # Don't wait, which avoids resubmissions if this job gets preempted.
